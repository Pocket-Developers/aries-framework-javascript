--- conflicted
+++ resolved
@@ -108,13 +108,8 @@
    *
    * @param options: pickup session id and the messages to deliver
    */
-<<<<<<< HEAD
-  public async deliverQueuedMessages(options: DeliverQueuedMessagesOptions) {
-    this.logger.debug('Delivering queued messages')
-=======
   public async deliverMessages(options: DeliverMessagesOptions) {
     const { pickupSessionId, messages } = options
->>>>>>> a03728e1
 
     const session = this.messagePickupSessionService.getLiveSession(this.agentContext, pickupSessionId)
 
