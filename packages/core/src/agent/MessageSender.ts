--- conflicted
+++ resolved
@@ -104,11 +104,7 @@
       throw new AriesFrameworkError(`There are no keys for the given ${session.type} transport session.`)
     }
     const encryptedMessage = await this.envelopeService.packMessage(agentContext, message, session.keys)
-<<<<<<< HEAD
-    this.logger.debug(`Sending message`)
-=======
     this.logger.debug('Sending message')
->>>>>>> 11050afc
     await session.send(agentContext, encryptedMessage)
   }
 
